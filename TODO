--- conflicted
+++ resolved
@@ -2,13 +2,9 @@
 
 save machine configuration (FRAM or SD, not EEPROM)
 when enough memory left in the end dump memory in config dialog
-<<<<<<< HEAD
-when enough memory left in the end list files on the CD card
-=======
 when enough memory left in the end list files on the SD card
 
 Currently disk/memory data transfer is one byte, with 128 byte
 transfers that should be much faster, but needs a 128 byte
 transfer buffer in SRAM. Need to figure if that is available,
-maybe use global buffer.
->>>>>>> 1a4eb4bc
+maybe use global buffer.